--- conflicted
+++ resolved
@@ -64,17 +64,8 @@
     #[default]
     Lichess,
     Tablebase,
-<<<<<<< HEAD
     Engine,
-=======
     Explorer,
-}
-
-impl Default for Domain {
-    fn default() -> Self {
-        Domain::Lichess
-    }
->>>>>>> d1365036
 }
 
 impl AsRef<str> for Domain {
@@ -82,11 +73,8 @@
         match self {
             Domain::Lichess => "lichess.org",
             Domain::Tablebase => "tablebase.lichess.ovh",
-<<<<<<< HEAD
             Domain::Engine => "engine.lichess.ovh",
-=======
             Domain::Explorer => "explorer.lichess.ovh",
->>>>>>> d1365036
         }
     }
 }
